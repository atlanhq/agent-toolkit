--- conflicted
+++ resolved
@@ -1,44 +1,8 @@
 # Atlan Agent Toolkit
 
-<<<<<<< HEAD
-The Atlan Agent Toolkit is a groundbreaking initiative that bridges the gap between AI agents and Atlan's powerful data catalog and governance capabilities. Built on top of the [pyatlan][pyatlan-sdk] SDK and implementing the Model Context Protocol (MCP), this toolkit enables AI agents to interact with enterprise data assets in a secure, governed, and contextual manner.
-
-## Context & Vision
-
-### Why Atlan Agent Toolkit?
-
-In the modern data landscape, organizations face several challenges:
-
-1. **Data Discovery & Context**: Data practitioners spend significant time searching for the right data assets and understanding their context
-2. **Governance & Compliance**: Ensuring AI agents interact with data in compliance with organizational policies and regulations
-3. **Integration Complexity**: Difficulty in connecting AI/ML tools with enterprise data catalogs and metadata
-4. **Contextual Intelligence**: Need for AI agents to understand and utilize rich metadata, lineage, and relationships between data assets
-
-The Atlan Agent Toolkit addresses these challenges by:
-
-- **Intelligent Data Discovery**: Enabling AI agents to semantically search and understand data assets using natural language
-- **Contextual Understanding**: Providing agents with rich metadata context including lineage, relationships, and business context
-- **Governed Access**: Ensuring AI interactions respect data governance policies, access controls, and compliance requirements
-- **Standardized Communication**: Using the Model Context Protocol (MCP) for consistent and reliable interaction between AI models and Atlan services
-
-### Current Capabilities
-
-The toolkit currently supports:
-
-- **MCP Integration**: Native support for the [Model Context Protocol](https://modelcontextprotocol.io/introduction)
-- **Atlan API Access**: Direct integration with Atlan's comprehensive API suite
-- **Identity & Access**: Tools for user and group management within Atlan
-- **Metadata Management**: Capabilities for working with Atlan's rich metadata system
-
-
-## Features
-
-- **Model Context Protocol (MCP) Integration**: Native support for the [Model Context Protocol](https://modelcontextprotocol.io/introduction), enabling standardized communication between AI models and Atlan services
-=======
 This repository contains a collection of tools and protocols for interacting with Atlan services for AI agents. Each component is designed to provide specific functionality and can be used independently or together.
 
 ## Components
 
 ### [Model Context Protocol (MCP)](modelcontextprotocol/README.md)
-A protocol server that enables interaction with Atlan services through function calling. Provides tools for user management, group operations, and trait handling.
->>>>>>> 3f891173
+A protocol server that enables interaction with Atlan services through function calling. Provides tools for user management, group operations, and trait handling.