"""Configuration settings for the application."""

from typing import Optional
from pydantic_settings import BaseSettings
from version import __version__ as MCP_VERSION


class Settings(BaseSettings):
    """Application settings loaded from environment variables or .env file."""

    ATLAN_BASE_URL: str
    ATLAN_API_KEY: str
    ATLAN_AGENT_ID: str = "NA"
    ATLAN_AGENT: str = "atlan-mcp"
    ATLAN_MCP_USER_AGENT: str = f"Atlan MCP Server {MCP_VERSION}"
<<<<<<< HEAD
    ATLAN_TOOL_NAME: str = "X-Atlan-Mcp-Tool"
=======
    MCP_TRANSPORT: str = "stdio"
    MCP_HOST: str = "0.0.0.0"
    MCP_PORT: int = 8000
    MCP_PATH: str = "/"
>>>>>>> b85c6f1a

    @property
    def headers(self) -> dict:
        """Get the headers for API requests."""
        return {
            "User-Agent": self.ATLAN_MCP_USER_AGENT,
            "X-Atlan-Agent": self.ATLAN_AGENT,
            "X-Atlan-Agent-Id": self.ATLAN_AGENT_ID,
            "X-Atlan-Client-Origin": self.ATLAN_AGENT,
        }

    class Config:
        env_file = ".env"
        env_file_encoding = "utf-8"
        extra = "allow"
        # Allow case-insensitive environment variables
        case_sensitive = False


_settings: Optional[Settings] = None


def get_settings() -> Settings:
    """
    Get the singleton Settings instance.
    Loads settings once from environment/file and reuses the instance.

    Returns:
        Settings: The singleton settings instance
    """
    global _settings
    if _settings is None:
        _settings = Settings()
    return _settings<|MERGE_RESOLUTION|>--- conflicted
+++ resolved
@@ -13,14 +13,11 @@
     ATLAN_AGENT_ID: str = "NA"
     ATLAN_AGENT: str = "atlan-mcp"
     ATLAN_MCP_USER_AGENT: str = f"Atlan MCP Server {MCP_VERSION}"
-<<<<<<< HEAD
     ATLAN_TOOL_NAME: str = "X-Atlan-Mcp-Tool"
-=======
     MCP_TRANSPORT: str = "stdio"
     MCP_HOST: str = "0.0.0.0"
     MCP_PORT: int = 8000
     MCP_PATH: str = "/"
->>>>>>> b85c6f1a
 
     @property
     def headers(self) -> dict:
