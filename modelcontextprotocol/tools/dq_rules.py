--- conflicted
+++ resolved
@@ -34,12 +34,9 @@
     CreatedRuleInfo,
     DQRuleCondition,
     DQAssetType,
-<<<<<<< HEAD
     DQRuleUpdateSpecification,
     DQRuleUpdateResponse,
     UpdatedRuleInfo,
-=======
->>>>>>> daff84fb
 )
 
 logger = logging.getLogger(__name__)
@@ -163,18 +160,7 @@
     config = spec.rule_type.get_rule_config()
 
     # Determine asset class based on asset type
-<<<<<<< HEAD
-    if spec.asset_type == DQAssetType.VIEW:
-        asset_class = View
-    elif spec.asset_type == DQAssetType.MATERIALIZED_VIEW:
-        asset_class = MaterialisedView
-    elif spec.asset_type == DQAssetType.SNOWFLAKE_DYNAMIC_TABLE:
-        asset_class = SnowflakeDynamicTable
-    else:
-        asset_class = Table  # Default fallback (includes TABLE and None)
-=======
     asset_class = _ASSET_TYPE_MAP.get(spec.asset_type, Table)
->>>>>>> daff84fb
 
     # Base parameters common to all rule types
     params = {
