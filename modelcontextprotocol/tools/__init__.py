--- conflicted
+++ resolved
@@ -2,10 +2,8 @@
 from .dsl import get_assets_by_dsl
 from .lineage import traverse_lineage
 from .assets import update_assets
-<<<<<<< HEAD
 from .query import query_asset
 from .models import CertificateStatus, UpdatableAttribute, UpdatableAsset
-=======
 from .glossary import (
     create_glossary_category_assets,
     create_glossary_assets,
@@ -19,20 +17,16 @@
     GlossaryCategory,
     GlossaryTerm,
 )
->>>>>>> a7ae5981
 
 __all__ = [
     "search_assets",
     "get_assets_by_dsl",
     "traverse_lineage",
     "update_assets",
-<<<<<<< HEAD
     "query_asset",
-=======
     "create_glossary_category_assets",
     "create_glossary_assets",
     "create_glossary_term_assets",
->>>>>>> a7ae5981
     "CertificateStatus",
     "UpdatableAttribute",
     "UpdatableAsset",
