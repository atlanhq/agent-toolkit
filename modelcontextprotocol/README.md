--- conflicted
+++ resolved
@@ -2,29 +2,7 @@
 
 The Atlan [Model Context Protocol](https://modelcontextprotocol.io/introduction) server allows your AI agents to interact with Atlan services.
 
-<<<<<<< HEAD
-## Table of Contents
-
-- [Available Tools](#available-tools)
-- [Running the MCP server](#running-the-mcp-server)
-  - [Base Requirement](#base-requirement)
-  - [Python based MCP server (Local)](#python-based-mcp-server-local)
-  - [Docker/Podman based MCP server hosting(Local)](#dockerpodman-based-mcp-server-hostinglocal)
-- [Using the MCP server](#using-the-mcp-server)
-  - [Claude Desktop](#claude-desktop)
-  - [Cursor](#cursor)
-- [MCP configurations](#mcp-configurations)
-  - [Python (Local)](#python-local)
-  - [Container (Local)](#container-local)
-- [Deployment](#deployment)
-- [Production Deployment](#production-deployment)
-  - [MCP configuration](#mcp-configuration)
-- [Develop Locally](#develop-locally)
-- [Need Help?](#need-help)
-- [Troubleshooting](#troubleshooting)
-=======
 ## Quick Start
->>>>>>> 20bfc8ae
 
 1. Generate Atlan API key by following the [documentation](https://ask.atlan.com/hc/en-us/articles/8312649180049-API-authentication).
 2. Select one of the following approaches based on your preference:
