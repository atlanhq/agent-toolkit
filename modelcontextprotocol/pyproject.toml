[project]
name = "atlan-mcp-server"
dynamic = ["version"]
description = "Atlan Model Context Protocol server for interacting with Atlan services"
readme = "README.md"
requires-python = ">=3.11"
license = { text = "MIT" }
authors = [
    {name = "AtlanHQ", email = "engineering@atlan.com"}
]
classifiers = [
    "Programming Language :: Python :: 3",
    "Programming Language :: Python :: 3.11",
    "License :: OSI Approved :: MIT License",
    "Operating System :: OS Independent",
]

dependencies = [
<<<<<<< HEAD
    "fastmcp>=2.11.0",
=======
    "fastmcp==2.13.0.2",
>>>>>>> c9c53685
    "pyatlan>=6.0.1",
    "pydantic>=2.10.0",
]

[project.scripts]
atlan-mcp-server = "server:main"

[project.urls]
"Homepage" = "https://github.com/atlanhq/agent-toolkit"
"Documentation" = "https://ask.atlan.com/hc/en-us/articles/12525731740175-How-to-implement-the-Atlan-MCP-server"
"Bug Tracker" = "https://github.com/atlanhq/agent-toolkit/issues"
"Source" = "https://github.com/atlanhq/agent-toolkit.git"
"Changelog" = "https://github.com/atlanhq/agent-toolkit/blob/main/CHANGELOG.md"

[tool.hatch.version]
path = "version.py"

[tool.hatch.build.targets.wheel]
packages = ["."]

[build-system]
requires = ["hatchling"]
build-backend = "hatchling.build"<|MERGE_RESOLUTION|>--- conflicted
+++ resolved
@@ -16,13 +16,8 @@
 ]
 
 dependencies = [
-<<<<<<< HEAD
-    "fastmcp>=2.11.0",
-=======
     "fastmcp==2.13.0.2",
->>>>>>> c9c53685
     "pyatlan>=6.0.1",
-    "pydantic>=2.10.0",
 ]
 
 [project.scripts]
