--- conflicted
+++ resolved
@@ -45,12 +45,11 @@
 ```bash
 uv run mcp dev server.py
 ```
-<<<<<<< HEAD
 
 > [!NOTE]
 > When running the server locally with Python, it will be available at `http://localhost:8000/mcp/` by default. You can customize the host, port, and path using the `--host`, `--port`, and `--path` arguments respectively.
-=======
-7. Integrate local MCP changes with Claude Desktop(For E2E testing):
+
+7. Integrate local MCP changes with Claude Desktop (For E2E testing):
 When claude is integrated with Atlan MCP, it runs its own MCP server
 Update config in claude desktop config as below to use your local code changes for testing end to end:
 ```bash
@@ -71,5 +70,4 @@
     }
   }
 }
-```
->>>>>>> b85c6f1a
+```