--- conflicted
+++ resolved
@@ -15,12 +15,9 @@
     create_data_domain_assets,
     create_data_product_assets,
     create_dq_rules,
-<<<<<<< HEAD
     schedule_dq_rules,
     delete_dq_rules,
-=======
     update_dq_rules,
->>>>>>> 2d3cecab
     UpdatableAttribute,
     CertificateStatus,
     UpdatableAsset,
@@ -1184,7 +1181,6 @@
 
 
 @mcp.tool()
-<<<<<<< HEAD
 def schedule_dq_rules_tool(schedules):
     """
     Schedule data quality rule execution for one or multiple assets.
@@ -1245,7 +1241,6 @@
         return {
             "deleted_count": 0,
             "deleted_rules": [],
-=======
 def update_dq_rules_tool(rules):
     """
     Update existing data quality rules in Atlan.
@@ -1301,7 +1296,6 @@
         return {
             "updated_count": 0,
             "updated_rules": [],
->>>>>>> 2d3cecab
             "errors": [f"Parameter parsing error: {str(e)}"],
         }
 
