import argparse
import json
import os
from typing import Any, Dict, List
from fastmcp import FastMCP
from tools import (
    search_assets,
    get_assets_by_dsl,
    traverse_lineage,
    update_assets,
    query_asset,
    create_glossary_category_assets,
    create_glossary_assets,
    create_glossary_term_assets,
    create_data_domain_assets,
    create_data_product_assets,
    create_dq_rules,
    update_dq_rules,
    UpdatableAttribute,
    CertificateStatus,
    UpdatableAsset,
    TermOperations,
)
from pyatlan.model.lineage import LineageDirection
from utils.parameters import (
    parse_json_parameter,
    parse_list_parameter,
)
from middleware import ToolRestrictionMiddleware
from settings import get_settings


mcp = FastMCP("Atlan MCP Server", dependencies=["pyatlan", "fastmcp"])

# Get restricted tools from environment variable or use default
restricted_tools_env = os.getenv("RESTRICTED_TOOLS", "")
if restricted_tools_env:
    restricted_tools = [
        tool.strip() for tool in restricted_tools_env.split(",") if tool.strip()
    ]
else:
    # Default configuration - modify this list to restrict specific tools
    restricted_tools = []

tool_restriction = ToolRestrictionMiddleware(restricted_tools=restricted_tools)
mcp.add_middleware(tool_restriction)


@mcp.tool()
def search_assets_tool(
    conditions=None,
    negative_conditions=None,
    some_conditions=None,
    min_somes=1,
    include_attributes=None,
    asset_type=None,
    include_archived=False,
    limit=10,
    offset=0,
    sort_by=None,
    sort_order="ASC",
    connection_qualified_name=None,
    tags=None,
    directly_tagged=True,
    domain_guids=None,
    date_range=None,
    guids=None,
):
    """
    Advanced asset search using FluentSearch with flexible conditions.

    Args:
        conditions (Dict[str, Any], optional): Dictionary of attribute conditions to match.
            Format: {"attribute_name": value} or {"attribute_name": {"operator": operator, "value": value}}
        negative_conditions (Dict[str, Any], optional): Dictionary of attribute conditions to exclude.
            Format: {"attribute_name": value} or {"attribute_name": {"operator": operator, "value": value}}
        some_conditions (Dict[str, Any], optional): Conditions for where_some() queries that require min_somes of them to match.
            Format: {"attribute_name": value} or {"attribute_name": {"operator": operator, "value": value}}
        min_somes (int): Minimum number of some_conditions that must match. Defaults to 1.
        include_attributes (List[Union[str, AtlanField]], optional): List of specific attributes to include in results.
            Can be string attribute names or AtlanField objects.
        asset_type (Union[Type[Asset], str], optional): Type of asset to search for.
            Either a class (e.g., Table, Column) or a string type name (e.g., "Table", "Column")
        include_archived (bool): Whether to include archived assets. Defaults to False.
        limit (int, optional): Maximum number of results to return. Defaults to 10.
        offset (int, optional): Offset for pagination. Defaults to 0.
        sort_by (str, optional): Attribute to sort by. Defaults to None.
        sort_order (str, optional): Sort order, "ASC" or "DESC". Defaults to "ASC".
        connection_qualified_name (str, optional): Connection qualified name to filter by. ex: default/snowflake/123456/abc
        tags (List[str], optional): List of tags to filter by.
        directly_tagged (bool): Whether to filter for directly tagged assets only. Defaults to True.
        domain_guids (List[str], optional): List of domain GUIDs to filter by.
        date_range (Dict[str, Dict[str, Any]], optional): Date range filters.
            Format: {"attribute_name": {"gte": start_timestamp, "lte": end_timestamp}}
        guids (List[str], optional): List of asset GUIDs to filter by.

    Returns:
        List[Asset]: List of assets matching the search criteria

    Raises:
        Exception: If there's an error executing the search

    Examples:
        # Search for verified tables
        tables = search_assets(
            asset_type="Table",
            conditions={"certificate_status": CertificateStatus.VERIFIED.value}
        )

        # Search for assets missing descriptions from the database/connection default/snowflake/123456/abc
        missing_desc = search_assets(
            connection_qualified_name="default/snowflake/123456/abc",
            negative_conditions={
                "description": "has_any_value",
                "user_description": "has_any_value"
            },
            include_attributes=["owner_users", "owner_groups"]
        )

        # Search for columns with specific certificate status
        columns = search_assets(
            asset_type="Column",
            some_conditions={
                "certificate_status": [CertificateStatus.DRAFT.value, CertificateStatus.VERIFIED.value]
            },
            tags=["PRD"],
            conditions={"created_by": "username"},
            date_range={"create_time": {"gte": 1641034800000, "lte": 1672570800000}}
        )
        # Search for assets with a specific search text
        assets = search_assets(
            conditions = {
                "name": {
                    "operator": "match",
                    "value": "search_text"
                },
                "description": {
                    "operator": "match",
                    "value": "search_text"
                }
            }
        )


        # Search for assets using advanced operators
        assets = search_assets(
            conditions={
                "name": {
                    "operator": "startswith",
                    "value": "prefix_",
                    "case_insensitive": True
                },
                "description": {
                    "operator": "contains",
                    "value": "important data",
                    "case_insensitive": True
                },
                "create_time": {
                    "operator": "between",
                    "value": [1640995200000, 1643673600000]
                }
            }
        )

        # For multiple asset types queries. ex: Search for Table, Column, or View assets from the database/connection default/snowflake/123456/abc
        assets = search_assets(
            connection_qualified_name="default/snowflake/123456/abc",
            conditions={
                "type_name": ["Table", "Column", "View"],
            }
        )

        # Search for assets with compliant business policy
        assets = search_assets(
            conditions={
                "asset_policy_guids": "business_policy_guid"
            },
            include_attributes=["asset_policy_guids"]
        )

        # Search for assets with non compliant business policy
        assets = search_assets(
            conditions={
                "non_compliant_asset_policy_guids": "business_policy_guid"
            },
            include_attributes=["non_compliant_asset_policy_guids"]
        )

        # get non compliant business policies for an asset
         assets = search_assets(
            conditions={
                "name": "has_any_value",
                "displayName": "has_any_value",
                "guid": "has_any_value"
            },
            include_attributes=["non_compliant_asset_policy_guids"]
        )

        # get compliant business policies for an asset
         assets = search_assets(
            conditions={
                "name": "has_any_value",
                "displayName": "has_any_value",
                "guid": "has_any_value"
            },
            include_attributes=["asset_policy_guids"]
        )

        # get incident for a business policy
         assets = search_assets(
            conditions={
                "asset_type": "BusinessPolicyIncident",
                "business_policy_incident_related_policy_guids": "business_policy_guid"
            },
            some_conditions={
                "certificate_status": [CertificateStatus.DRAFT.value, CertificateStatus.VERIFIED.value]
            }
        )

        # Search for glossary terms by name and status
        glossary_terms = search_assets(
            asset_type="AtlasGlossaryTerm",
            conditions={
                "certificate_status": CertificateStatus.VERIFIED.value,
                "name": {
                    "operator": "contains",
                    "value": "customer",
                    "case_insensitive": True
                }
            },
            include_attributes=["categories"]
        )

        # Find popular but expensive assets (cost optimization)
        search_assets(
            conditions={
                "popularityScore": {"operator": "gte", "value": 0.8},
                "sourceReadQueryCost": {"operator": "gte", "value": 1000}
            },
            include_attributes=["sourceReadExpensiveQueryRecordList", "sourceCostUnit"]
        )

        # Find unused assets accessed before 2024
        search_assets(
            conditions={"sourceLastReadAt": {"operator": "lt", "value": 1704067200000}}, # Unix epoch in milliseconds
            include_attributes=["sourceReadCount", "sourceLastReadAt"]
        )

        # Get top users for a specific table
        # Note: Can't directly filter by user, but can retrieve the list
        search_assets(
            conditions={"name": "customer_transactions"},
            include_attributes=["sourceReadTopUserList", "sourceReadUserCount"]
        )

        # Find frequently accessed uncertified assets (governance gap)
        search_assets(
            conditions={
                "sourceReadUserCount": {"operator": "gte", "value": 10},
                "certificate_status": {"operator": "ne", "value": "VERIFIED"}
            }
        )

        # Query assets in specific connection with cost filters
        search_assets(
            connection_qualified_name="default/snowflake/123456",
            conditions={"sourceTotalCost": {"operator": "gte", "value": 500}},
            sort_by="sourceTotalCost",
            sort_order="DESC",
            include_attributes=[
                "sourceReadQueryComputeCostRecordList",  # Shows breakdown by warehouse
                "sourceQueryComputeCostList",  # List of warehouses used
                "sourceCostUnit"
            ]
        )

    The search supports various analytics attributes following similar patterns:
    - Usage Metrics:
        - `sourceReadCount`, `sourceReadUserCount` - Filter by read frequency or user diversity
        - `sourceLastReadAt`, `lastRowChangedAt` - Time-based filtering (Unix timestamp in ms)
        - `popularityScore` - Float value 0-1 indicating asset popularity

    - Cost Metrics:
        - `sourceReadQueryCost`, `sourceTotalCost` - Filter by cost thresholds
        - Include `sourceCostUnit` in attributes to get cost units
        - Include `sourceReadExpensiveQueryRecordList` for detailed breakdowns

    - User Analytics:
        - `sourceReadTopUserList`, `sourceReadRecentUserList` - Get user lists
        - `sourceReadTopUserRecordList`, `sourceReadRecentUserRecordList` - Get detailed records

    - Query Analytics:
        - `sourceReadPopularQueryRecordList` - Popular queries for the asset
        - `lastRowChangedQuery` - Query that last modified the asset

    Additional attributes you can include in the conditions to extract more metadata from an asset:
        - columns
        - column_count
        - row_count
        - readme
        - owner_users
    """
    try:
        # Parse JSON string parameters if needed
        conditions = parse_json_parameter(conditions)
        negative_conditions = parse_json_parameter(negative_conditions)
        some_conditions = parse_json_parameter(some_conditions)
        date_range = parse_json_parameter(date_range)
        include_attributes = parse_list_parameter(include_attributes)
        tags = parse_list_parameter(tags)
        domain_guids = parse_list_parameter(domain_guids)
        guids = parse_list_parameter(guids)

        return search_assets(
            conditions,
            negative_conditions,
            some_conditions,
            min_somes,
            include_attributes,
            asset_type,
            include_archived,
            limit,
            offset,
            sort_by,
            sort_order,
            connection_qualified_name,
            tags,
            directly_tagged,
            domain_guids,
            date_range,
            guids,
        )
    except (json.JSONDecodeError, ValueError) as e:
        return {"error": f"Parameter parsing error: {str(e)}"}


@mcp.tool()
def get_assets_by_dsl_tool(dsl_query):
    """
    Execute the search with the given query
    dsl_query : Union[str, Dict[str, Any]] (required):
        The DSL query used to search the index.

    Example:
    dsl_query = '''{
    "query": {
        "function_score": {
            "boost_mode": "sum",
            "functions": [
                {"filter": {"match": {"starredBy": "john.doe"}}, "weight": 10},
                {"filter": {"match": {"certificateStatus": "VERIFIED"}}, "weight": 15},
                {"filter": {"match": {"certificateStatus": "DRAFT"}}, "weight": 10},
                {"filter": {"bool": {"must_not": [{"exists": {"field": "certificateStatus"}}]}}, "weight": 8},
                {"filter": {"bool": {"must_not": [{"terms": {"__typeName.keyword": ["Process", "DbtProcess"]}}]}}, "weight": 20}
            ],
            "query": {
                "bool": {
                    "filter": [
                        {
                            "bool": {
                                "minimum_should_match": 1,
                                "must": [
                                    {"bool": {"should": [{"terms": {"certificateStatus": ["VERIFIED"]}}]}},
                                    {"term": {"__state": "ACTIVE"}}
                                ],
                                "must_not": [
                                    {"term": {"isPartial": "true"}},
                                    {"terms": {"__typeName.keyword": ["Procedure", "DbtColumnProcess", "BIProcess", "MatillionComponent", "SnowflakeTag", "DbtTag", "BigqueryTag", "AIApplication", "AIModel"]}},
                                    {"terms": {"__typeName.keyword": ["MCIncident", "AnomaloCheck"]}}
                                ],
                                "should": [
                                    {"terms": {"__typeName.keyword": ["Query", "Collection", "AtlasGlossary", "AtlasGlossaryCategory", "AtlasGlossaryTerm", "Connection", "File"]}},
                                ]
                            }
                        }
                    ]
                },
                "score_mode": "sum"
            },
            "score_mode": "sum"
        }
    },
    "post_filter": {
        "bool": {
            "filter": [
                {
                    "bool": {
                        "must": [{"terms": {"__typeName.keyword": ["Table", "Column"]}}],
                        "must_not": [{"exists": {"field": "termType"}}]
                    }
                }
            ]
        },
        "sort": [
            {"_score": {"order": "desc"}},
            {"popularityScore": {"order": "desc"}},
            {"starredCount": {"order": "desc"}},
            {"name.keyword": {"order": "asc"}}
        ],
        "track_total_hits": true,
        "size": 10,
        "include_meta": false
    }'''
    response = get_assets_by_dsl(dsl_query)
    """
    return get_assets_by_dsl(dsl_query)


@mcp.tool()
def traverse_lineage_tool(
    guid,
    direction,
    depth=1000000,
    size=10,
    immediate_neighbors=True,
    include_attributes=None,
):
    """
    Traverse asset lineage in specified direction.

    By default, essential attributes are included in results. Additional attributes can be
    specified via include_attributes parameter for richer lineage information.

    Args:
        guid (str): GUID of the starting asset
        direction (str): Direction to traverse ("UPSTREAM" or "DOWNSTREAM")
        depth (int, optional): Maximum depth to traverse. Defaults to 1000000.
        size (int, optional): Maximum number of results to return. Defaults to 10.
        immediate_neighbors (bool, optional): Only return immediate neighbors. Defaults to True.
        include_attributes (List[str], optional): List of additional attribute names to include in results.
            These will be added to the default set.

    Default Attributes (always included):
        - name, display_name, description, qualified_name, user_description
        - certificate_status, owner_users, owner_groups
        - connector_name, has_lineage, source_created_at, source_updated_at
        - readme, asset_tags

    Returns:
        Dict[str, Any]: Dictionary containing:
            - assets: List of assets in the lineage with processed attributes
            - error: None if no error occurred, otherwise the error message

    Examples:
        # Get lineage with default attributes
        lineage = traverse_lineage_tool(
            guid="asset-guid-here",
            direction="DOWNSTREAM",
            depth=1000,
            size=10
        )
    """
    try:
        direction_enum = LineageDirection[direction.upper()]
    except KeyError:
        raise ValueError(
            f"Invalid direction: {direction}. Must be either 'UPSTREAM' or 'DOWNSTREAM'"
        )

    # Parse include_attributes parameter if provided
    parsed_include_attributes = parse_list_parameter(include_attributes)

    return traverse_lineage(
        guid=guid,
        direction=direction_enum,
        depth=int(depth),
        size=int(size),
        immediate_neighbors=bool(immediate_neighbors),
        include_attributes=parsed_include_attributes,
    )


@mcp.tool()
def update_assets_tool(
    assets,
    attribute_name,
    attribute_values,
):
    """
    Update one or multiple assets with different values for attributes or term operations.

    Args:
        assets (Union[Dict[str, Any], List[Dict[str, Any]]]): Asset(s) to update.
            Can be a single UpdatableAsset or a list of UpdatableAsset objects.
            For asset of type_name=AtlasGlossaryTerm or type_name=AtlasGlossaryCategory, each asset dictionary MUST include a "glossary_guid" key which is the GUID of the glossary that the term belongs to.
        attribute_name (str): Name of the attribute to update.
            Supports "user_description", "certificate_status", "readme", and "term".
        attribute_values (List[Union[str, Dict[str, Any]]]): List of values to set for the attribute.
            For certificateStatus, only "VERIFIED", "DRAFT", or "DEPRECATED" are allowed.
            For readme, the value must be a valid Markdown string.
            For term, the value must be a dict with "operation" and "term_guids" keys.

    Returns:
        Dict[str, Any]: Dictionary containing:
            - updated_count: Number of assets successfully updated
            - errors: List of any errors encountered
            - operation: The operation that was performed (for term operations)

    Examples:
        # Update certificate status for a single asset
        result = update_assets_tool(
            assets={
                "guid": "asset-guid-here",
                "name": "Asset Name",
                "type_name": "Asset Type Name",
                "qualified_name": "Asset Qualified Name"
            },
            attribute_name="certificate_status",
            attribute_values=["VERIFIED"]
        )

        # Update user description for multiple assets
        result = update_assets_tool(
            assets=[
                {
                    "guid": "asset-guid-1",
                    "name": "Asset Name 1",
                    "type_name": "Asset Type Name 1",
                    "qualified_name": "Asset Qualified Name 1"
                },
                {
                    "guid": "asset-guid-2",
                    "name": "Asset Name 2",
                    "type_name": "Asset Type Name 2",
                    "qualified_name": "Asset Qualified Name 2"
                }
            ],
            attribute_name="user_description",
            attribute_values=[
                "New description for asset 1", "New description for asset 2"
            ]
        )

        # Update readme for a single asset with Markdown
        result = update_assets_tool(
            assets={
                "guid": "asset-guid-here",
                "name": "Asset Name",
                "type_name": "Asset Type Name",
                "qualified_name": "Asset Qualified Name"
            },
            attribute_name="readme",
            attribute_values=['''# Customer Data Table
            Contains customer transaction records for analytics.
            **Key Info:**
            - Updated daily at 2 AM
            - Contains PII data
            - [Documentation](https://docs.example.com)''']
        )

        # Append terms to a single asset
        result = update_assets_tool(
            assets={
                "guid": "asset-guid-here",
                "name": "Customer Name Column",
                "type_name": "Column",
                "qualified_name": "default/snowflake/123456/abc/CUSTOMER_NAME"
            },
            attribute_name="term",
            attribute_values=[{
                "operation": "append",
                "term_guids": ["term-guid-1", "term-guid-2"]
            }]
        )

        # Replace all terms on multiple assets
        result = update_assets_tool(
            assets=[
                {
                    "guid": "asset-guid-1",
                    "name": "Table 1",
                    "type_name": "Table",
                    "qualified_name": "default/snowflake/123456/abc/TABLE_1"
                },
                {
                    "guid": "asset-guid-2",
                    "name": "Table 2",
                    "type_name": "Table",
                    "qualified_name": "default/snowflake/123456/abc/TABLE_2"
                }
            ],
            attribute_name="term",
            attribute_values=[
                {
                    "operation": "replace",
                    "term_guids": ["new-term-for-table-1-guid-1", "new-term-for-table-1-guid-2"]
                },
                {
                    "operation": "replace",
                    "term_guids": ["new-term-for-table-2-guid-1", "new-term-for-table-2-guid-2"]
                }
            ]
        )

        # Remove specific terms from an asset
        result = update_assets_tool(
            assets={
                "guid": "asset-guid-here",
                "name": "Customer Data Table",
                "type_name": "Table",
                "qualified_name": "default/snowflake/123456/abc/CUSTOMER_DATA"
            },
            attribute_name="term",
            attribute_values=[{
                "operation": "remove",
                "term_guids": ["term-guid-to-remove"]
            }]
        )
    """
    try:
        # Parse JSON parameters
        parsed_assets = parse_json_parameter(assets)
        parsed_attribute_values = parse_list_parameter(attribute_values)

        # Convert string attribute name to enum
        attr_enum = UpdatableAttribute(attribute_name)

        # Handle term operations - convert dict to TermOperations object
        if attr_enum == UpdatableAttribute.TERM:
            term_operations = []
            for value in parsed_attribute_values:
                if isinstance(value, dict):
                    term_operations.append(TermOperations(**value))
                else:
                    return {
                        "error": "Term attribute values must be dictionaries with 'operation' and 'term_guids' keys",
                        "updated_count": 0,
                    }
            parsed_attribute_values = term_operations
        # For certificate status, convert values to enum
        elif attr_enum == UpdatableAttribute.CERTIFICATE_STATUS:
            parsed_attribute_values = [
                CertificateStatus(val) for val in parsed_attribute_values
            ]

        # Convert assets to UpdatableAsset objects
        if isinstance(parsed_assets, dict):
            updatable_assets = [UpdatableAsset(**parsed_assets)]
        else:
            updatable_assets = [UpdatableAsset(**asset) for asset in parsed_assets]

        return update_assets(
            updatable_assets=updatable_assets,
            attribute_name=attr_enum,
            attribute_values=parsed_attribute_values,
        )
    except (json.JSONDecodeError, ValueError, TypeError) as e:
        return {
            "error": f"Parameter parsing/conversion error: {str(e)}",
            "updated_count": 0,
        }


@mcp.tool()
def query_asset_tool(
    sql: str, connection_qualified_name: str, default_schema: str | None = None
):
    """
    Execute a SQL query on a table/view asset.

    This tool enables querying table/view assets on the source similar to
    what's available in the insights table. It uses the Atlan query capabilities
    to execute SQL against connected data sources.

    CRITICAL: Use READ-ONLY queries to retrieve data. Write and modify queries are not supported by this tool.


    Args:
        sql (str): The SQL query to execute (read-only queries allowed)
        connection_qualified_name (str): Connection qualified name to use for the query.
            This is the same parameter used in search_assets_tool.
            You can find this value by searching for Table/View assets using search_assets_tool
            and extracting the first part of the 'qualifiedName' attribute.
            Example: from "default/snowflake/1657275059/LANDING/FRONTEND_PROD/PAGES"
            use "default/snowflake/1657275059"
        default_schema (str, optional): Default schema name to use for unqualified
            objects in the SQL, in the form "DB.SCHEMA"
            (e.g., "RAW.WIDEWORLDIMPORTERS_WAREHOUSE")

    Examples:
        # Use case: How to query the PAGES table and retrieve the first 10 rows
        # Find tables to query using search_assets_tool
        tables = search_assets_tool(
            asset_type="Table",
            conditions={"name": "PAGES"},
            limit=5
        )
        # Extract connection info from the table's qualifiedName
        # Example qualifiedName: "default/snowflake/1657275059/LANDING/FRONTEND_PROD/PAGES"
        # connection_qualified_name: "default/snowflake/1657275059"
        # database.schema: "LANDING.FRONTEND_PROD"

        # Query the table using extracted connection info
        result = query_asset_tool(
            sql='SELECT * FROM PAGES LIMIT 10',
            connection_qualified_name="default/snowflake/1657275059",
            default_schema="LANDING.FRONTEND_PROD"
        )

        # Query without specifying default schema (fully qualified table names)
        result = query_asset_tool(
            sql='SELECT COUNT(*) FROM "LANDING"."FRONTEND_PROD"."PAGES"',
            connection_qualified_name="default/snowflake/1657275059"
        )

        # Complex analytical query on PAGES table
        result = query_asset_tool(
            sql='''
            SELECT
                page_type,
                COUNT(*) AS page_count,
                AVG(load_time) AS avg_load_time,
                MAX(views) AS max_views
            FROM PAGES
            WHERE created_date >= '2024-01-01'
            GROUP BY page_type
            ORDER BY page_count DESC
            ''',
            connection_qualified_name="default/snowflake/1657275059",
            default_schema="LANDING.FRONTEND_PROD"
        )
    """
    return query_asset(sql, connection_qualified_name, default_schema)


@mcp.tool()
def create_glossaries(glossaries) -> List[Dict[str, Any]]:
    """
    Create one or multiple AtlasGlossary assets in Atlan.

    IMPORTANT BUSINESS RULES & CONSTRAINTS:
    - Check for duplicate names within the same request and ask user to choose different names
    - Do NOT use search tool before creating glossaries - Atlan will handle existence validation
    - If user gives ambiguous instructions, ask clarifying questions

    Args:
        glossaries (Union[Dict[str, Any], List[Dict[str, Any]]]): Either a single glossary
            specification (dict) or a list of glossary specifications. Each specification
            can be a dictionary containing:
            - name (str): Name of the glossary (required)
            - user_description (str, optional): Detailed description of the glossary
              proposed by the user
            - certificate_status (str, optional): Certification status
              ("VERIFIED", "DRAFT", or "DEPRECATED")

    Returns:
        List[Dict[str, Any]]: List of dictionaries, each with details for a created glossary:
            - guid: The GUID of the created glossary
            - name: The name of the glossary
            - qualified_name: The qualified name of the created glossary


    Examples:
        Multiple glossaries creation:
        [
            {
                "name": "Business Terms",
                "user_description": "Common business terminology",
                "certificate_status": "VERIFIED"
            },
            {
                "name": "Technical Dictionary",
                "user_description": "Technical terminology and definitions",
                "certificate_status": "DRAFT"
            }
        ]
    """

    # Parse parameters to handle JSON strings using shared utility
    try:
        glossaries = parse_json_parameter(glossaries)
    except json.JSONDecodeError as e:
        return {"error": f"Invalid JSON format for glossaries parameter: {str(e)}"}

    return create_glossary_assets(glossaries)


@mcp.tool()
def create_glossary_terms(terms) -> List[Dict[str, Any]]:
    """
    Create one or multiple AtlasGlossaryTerm assets in Atlan.

    IMPORTANT BUSINESS RULES & CONSTRAINTS:
    - Within a glossary, a term (single GUID) can be associated with many categories
    - Two terms with the same name CANNOT exist within the same glossary (regardless of categories)
    - A term is always anchored to a glossary and may also be associated with one or more categories inside the same glossary
    - Before creating a term, perform a single search to check if the glossary, categories, or term with the same name already exist. Search for all relevant glossaries, categories, and terms in one call. Skip this step if you already have the required GUIDs.
    - Example call for searching glossary categories and terms before term creation(Query - create a term fighterz under category Characters and Locations under Marvel Cinematic Universe (MCU) glossary):
        {
            "limit": 10,
            "conditions": {
                "type_name": ["AtlasGlossary", "AtlasGlossaryCategory","AtlasGlossaryTerm"],
                "name": ["Marvel Cinematic Universe (MCU)", "Characters", "Locations","fighterz"]
            }
        }

    Args:
        terms (Union[Dict[str, Any], List[Dict[str, Any]]]): Either a single term
            specification (dict) or a list of term specifications. Each specification
            can be a dictionary containing:
            - name (str): Name of the term (required)
            - glossary_guid (str): GUID of the glossary this term belongs to (required)
            - user_description (str, optional): Detailed description of the term
              proposed by the user
            - certificate_status (str, optional): Certification status
              ("VERIFIED", "DRAFT", or "DEPRECATED")
            - category_guids (List[str], optional): List of category GUIDs this term
              belongs to.

    Returns:
        List[Dict[str, Any]]: List of dictionaries, each with details for a created term:
            - guid: The GUID of the created term
            - name: The name of the term
            - qualified_name: The qualified name of the created term

    Examples:
        Multiple terms creation:
        [
            {
                "name": "Customer",
                "glossary_guid": "glossary-guid-here",
                "user_description": "An individual or organization that purchases goods or services",
                "certificate_status": "VERIFIED"
            },
            {
                "name": "Annual Recurring Revenue",
                "glossary_guid": "glossary-guid-here",
                "user_description": "The yearly value of recurring revenue from customers",
                "certificate_status": "DRAFT",
                "category_guids": ["category-guid-1"]
            }
        ]
    """
    # Parse parameters to handle JSON strings using shared utility
    try:
        terms = parse_json_parameter(terms)
    except json.JSONDecodeError as e:
        return {"error": f"Invalid JSON format for terms parameter: {str(e)}"}

    return create_glossary_term_assets(terms)


@mcp.tool()
def create_glossary_categories(categories) -> List[Dict[str, Any]]:
    """
    Create one or multiple AtlasGlossaryCategory assets in Atlan.

    IMPORTANT BUSINESS RULES & CONSTRAINTS:
    - There cannot be two categories with the same name under the same glossary (at the same level)
    - Under a parent category, there cannot be subcategories with the same name (at the same level)
    - Categories with the same name can exist under different glossaries (this is allowed)
    - Cross-level naming is allowed: category "a" can have subcategory "b", and category "b" can have subcategory "a"
    - Example allowed structure: Glossary "bui" → category "a" → subcategory "b" AND category "b" → subcategory "a"
    - Always check for duplicate names at the same level and ask user to choose different names
    - Before creating a category, perform a single search to check if the glossary or categories with the same name already exist. Skip this step if you already have the required GUIDs.
    - Example call for searching glossary and categories before category creation(Query - create categories Locations and Characters under Marvel Cinematic Universe (MCU) glossary):
        {
            "limit": 10,
            "conditions": {
                "type_name": ["AtlasGlossary", "AtlasGlossaryCategory"],
                "name": ["Marvel Cinematic Universe (MCU)", "Characters", "Locations"]
            }
        }
    - If user gives ambiguous instructions, ask clarifying questions

    Args:
        categories (Union[Dict[str, Any], List[Dict[str, Any]]]): Either a single category
            specification (dict) or a list of category specifications. Each specification
            can be a dictionary containing:
            - name (str): Name of the category (required)
            - glossary_guid (str): GUID of the glossary this category belongs to (required)
            - user_description (str, optional): Detailed description of the category
              proposed by the user
            - certificate_status (str, optional): Certification status
              ("VERIFIED", "DRAFT", or "DEPRECATED")
            - parent_category_guid (str, optional): GUID of the parent category if this
              is a subcategory

    Returns:
        List[Dict[str, Any]]: List of dictionaries, each with details for a created category:
            - guid: The GUID of the created category
            - name: The name of the category
            - qualified_name: The qualified name of the created category

    Examples:
        Multiple categories creation:
        [
            {
                "name": "Customer Data",
                "glossary_guid": "glossary-guid-here",
                "user_description": "Terms related to customer information and attributes",
                "certificate_status": "VERIFIED"
            },
            {
                "name": "PII",
                "glossary_guid": "glossary-guid-here",
                "parent_category_guid": "parent-category-guid-here",
                "user_description": "Subcategory for PII terms",
                "certificate_status": "DRAFT"
            }
        ]
    """
    # Parse parameters to handle JSON strings using shared utility
    try:
        categories = parse_json_parameter(categories)
    except json.JSONDecodeError as e:
        return {"error": f"Invalid JSON format for categories parameter: {str(e)}"}

    return create_glossary_category_assets(categories)


@mcp.tool()
def create_domains(domains) -> List[Dict[str, Any]]:
    """
    Create Data Domains or Sub Domains in Atlan.

    IMPORTANT BUSINESS RULES & CONSTRAINTS:
    - Before creating a domain/subdomain, you may want to search for existing
      domains to avoid duplicates or to get the qualified_name for parent relationships
    - Domain names must be unique at the top level
    - Subdomain names must be unique within the same parent domain

    Args:
        domains (Union[Dict[str, Any], List[Dict[str, Any]]]): Either a single domain
            specification (dict) or a list of domain specifications.

    For Data Domain:
        - name (str): Name of the domain (required)
        - user_description (str, optional): Detailed description
        - certificate_status (str, optional): "VERIFIED", "DRAFT", or "DEPRECATED"

    For Sub Domain:
        - name (str): Name of the subdomain (required)
        - parent_domain_qualified_name (str): Qualified name of parent domain (required)
        - user_description (str, optional): Detailed description
        - certificate_status (str, optional): "VERIFIED", "DRAFT", or "DEPRECATED"

    Returns:
        List[Dict[str, Any]]: List of dictionaries, each with details for a created asset:
            - guid: The GUID of the created asset
            - name: The name of the asset
            - qualified_name: The qualified name of the created asset

    Examples:
        # Create a single Data Domain
        create_domains({
            "name": "Marketing",
            "user_description": "Marketing data domain",
            "certificate_status": "VERIFIED"
        })

        # Create a Sub Domain under an existing domain
        create_domains({
            "name": "Social Marketing",
            "parent_domain_qualified_name": "default/domain/marketing",
            "user_description": "Social media marketing subdomain",
            "certificate_status": "DRAFT"
        })

        # Create multiple domains in one call
        create_domains([
            {
                "name": "Sales",
                "user_description": "Sales data domain"
            },
            {
                "name": "E-commerce Sales",
                "parent_domain_qualified_name": "default/domain/sales",
                "user_description": "E-commerce sales subdomain"
            }
        ])
    """
    # Parse parameters to handle JSON strings using shared utility
    try:
        domains = parse_json_parameter(domains)
    except json.JSONDecodeError as e:
        return {"error": f"Invalid JSON format for domains parameter: {str(e)}"}

    return create_data_domain_assets(domains)


@mcp.tool()
def create_data_products(products) -> List[Dict[str, Any]]:
    """
    Create Data Products in Atlan.

    IMPORTANT BUSINESS RULES & CONSTRAINTS:
    - Before creating a product, you may want to search for existing domains
      to get the qualified_name for the domain relationship
    - Product names must be unique within the same domain
    - At least one asset GUID must be provided for each product

    Args:
        products (Union[Dict[str, Any], List[Dict[str, Any]]]): Either a single product
            specification (dict) or a list of product specifications.

    For Data Product:
        - name (str): Name of the product (required)
        - domain_qualified_name (str): Qualified name of the domain (required)
        - asset_guids (List[str]): List of asset GUIDs to link to this product (required).
          At least one asset GUID must be provided. Use search_assets_tool to find asset GUIDs.
        - user_description (str, optional): Detailed description
        - certificate_status (str, optional): "VERIFIED", "DRAFT", or "DEPRECATED"

    Returns:
        List[Dict[str, Any]]: List of dictionaries, each with details for a created asset:
            - guid: The GUID of the created asset
            - name: The name of the asset
            - qualified_name: The qualified name of the created asset

    Examples:
        # Create a Data Product with linked assets (asset_guids required)
        # First, search for assets to get their GUIDs using search_assets_tool
        create_data_products({
            "name": "Marketing Influence",
            "domain_qualified_name": "default/domain/marketing",
            "user_description": "Product for marketing influence analysis",
            "asset_guids": ["asset-guid-1", "asset-guid-2"]  # GUIDs from search_assets_tool
        })

        # Create multiple products in one call
        create_data_products([
            {
                "name": "Sales Analytics",
                "domain_qualified_name": "default/domain/sales",
                "user_description": "Sales analytics product",
                "asset_guids": ["table-guid-1", "table-guid-2"]
            },
            {
                "name": "Customer Insights",
                "domain_qualified_name": "default/domain/marketing",
                "user_description": "Customer insights product",
                "asset_guids": ["view-guid-1"]
            }
        ])
    """
    # Parse parameters to handle JSON strings using shared utility
    try:
        products = parse_json_parameter(products)
    except json.JSONDecodeError as e:
        return {"error": f"Invalid JSON format for products parameter: {str(e)}"}

    return create_data_product_assets(products)


@mcp.tool()
def create_dq_rules_tool(rules):
    """
    Create one or multiple data quality rules in Atlan.

    Supports all rule types: column-level, table-level, and custom SQL rules.
    Rules can be created individually or in bulk for efficient setup.

    Args:
        rules (Union[Dict[str, Any], List[Dict[str, Any]]]): Either a single rule
            specification or a list of rule specifications. Each specification
            must include:
            - rule_type (str): Type of rule (see Supported Rule Types) [REQUIRED]
            - asset_qualified_name (str): Qualified name of the asset (Table, View, MaterialisedView, or SnowflakeDynamicTable) [REQUIRED]
<<<<<<< HEAD
            - asset_type (str): Type of asset - "Table", "View", "MaterialisedView", or "SnowflakeDynamicTable" [OPTIONAL, default: "Table"]
=======
            - asset_type (str): Type of asset - "Table" | "View" | "MaterialisedView" | "SnowflakeDynamicTable" [OPTIONAL, default: "Table"]
>>>>>>> daff84fb
            - threshold_value (int/float): Threshold value for comparison [REQUIRED]
            - column_qualified_name (str): Column qualified name [REQUIRED for column-level rules, NOT for Row Count/Custom SQL]
            - threshold_compare_operator (str): Comparison operator (EQUAL, GREATER_THAN, etc.) [OPTIONAL, default varies by rule]
            - threshold_unit (str): Time unit for Freshness rules (DAYS, HOURS, MINUTES) [REQUIRED for Freshness, N/A for others]
            - alert_priority (str): Alert priority level (LOW, NORMAL, URGENT) [OPTIONAL, default: NORMAL]
            - row_scope_filtering_enabled (bool): Enable row-level filtering [OPTIONAL]
            - rule_conditions (List[Dict]): Conditions for String Length/Regex/Valid Values [REQUIRED for conditional rules]
            - custom_sql (str): SQL query [REQUIRED for Custom SQL rules]
            - rule_name (str): Name for the rule [REQUIRED for Custom SQL rules]
            - dimension (str): DQ dimension [REQUIRED for Custom SQL rules]
            - description (str): Rule description [OPTIONAL]

    Returns:
        Dict[str, Any]: Dictionary containing:
            - created_count: Number of rules successfully created
            - created_rules: List of created rules with guid, qualified_name, rule_type
            - errors: List of any errors encountered

    Examples:
        # Column-level rules (Null Count, Min/Max Value, Unique/Duplicate Count, etc.)
        rule = create_dq_rules_tool({
            "rule_type": "Null Count",  # or "Min Value", "Max Value", "Unique Count", etc.
            "asset_qualified_name": "default/snowflake/123/DB/SCHEMA/TABLE",
            "column_qualified_name": "default/snowflake/123/DB/SCHEMA/TABLE/EMAIL",
            "threshold_compare_operator": "LESS_THAN_EQUAL",  # EQUAL, GREATER_THAN, etc.
            "threshold_value": 5,
            "alert_priority": "URGENT",  # LOW, NORMAL, URGENT
            "row_scope_filtering_enabled": True,
            "description": "Email column should have minimal nulls"
        })

        # Conditional rules (String Length, Regex, Valid Values)
        rule = create_dq_rules_tool({
            "rule_type": "String Length",  # or "Regex", "Valid Values"
            "asset_qualified_name": "default/snowflake/123/DB/SCHEMA/TABLE",
            "column_qualified_name": "default/snowflake/123/DB/SCHEMA/TABLE/PHONE",
            "threshold_value": 10,
            "alert_priority": "URGENT",
            "rule_conditions": [{
                "type": "STRING_LENGTH_BETWEEN",  # See Rule Condition Types below
                "min_value": 10,
                "max_value": 15
            }],
            # For Regex: {"type": "REGEX_NOT_MATCH", "value": "pattern"}
            # For Valid Values: {"type": "IN_LIST", "value": ["ACTIVE", "INACTIVE"]}
            "row_scope_filtering_enabled": True
        })

        # Table-level (Row Count) and Time-based (Freshness)
        rule = create_dq_rules_tool({
            "rule_type": "Row Count",  # No column_qualified_name needed
            "asset_qualified_name": "default/snowflake/123/DB/SCHEMA/TABLE",
            "asset_type": "Table",  # Optional: "Table" (default), "View", "MaterialisedView", "SnowflakeDynamicTable"
            "threshold_compare_operator": "GREATER_THAN_EQUAL",
            "threshold_value": 1000,
            "alert_priority": "URGENT"
        })
        # For Freshness: Add "column_qualified_name" + "threshold_unit": "DAYS"/"HOURS"/"MINUTES"

        # Row Count rule on a View
        rule = create_dq_rules_tool({
            "rule_type": "Row Count",
            "asset_type": "View",  # Specify asset type for non-Table assets
            "asset_qualified_name": "default/snowflake/123/DB/SCHEMA/MY_VIEW",
            "threshold_compare_operator": "GREATER_THAN_EQUAL",
            "threshold_value": 100,
            "alert_priority": "NORMAL"
        })

        # Custom SQL rule
        rule = create_dq_rules_tool({
            "rule_type": "Custom SQL",
            "asset_qualified_name": "default/snowflake/123/DB/SCHEMA/TABLE",
            "rule_name": "Revenue Consistency Check",
            "custom_sql": "SELECT COUNT(*) FROM TABLE WHERE revenue < 0 OR revenue > 1000000",
            "threshold_compare_operator": "EQUAL",
            "threshold_value": 0,
            "alert_priority": "URGENT",
            "dimension": "CONSISTENCY",  # See Data Quality Dimensions below
            "description": "Ensure revenue values are within expected range"
        })

        # Bulk creation - Pass array instead of single dict
        rules = create_dq_rules_tool([
            {"rule_type": "Null Count", "column_qualified_name": "...EMAIL", ...},
            {"rule_type": "Duplicate Count", "column_qualified_name": "...USER_ID", ...},
            {"rule_type": "Row Count", "asset_qualified_name": "...", ...}
        ])

    Supported Rule Types:
        Completeness: "Null Count", "Null Percentage", "Blank Count", "Blank Percentage"
        Statistical: "Min Value", "Max Value", "Average", "Standard Deviation"
        Uniqueness: "Unique Count", "Duplicate Count"
        Validity: "Regex", "String Length", "Valid Values"
        Timeliness: "Freshness"
        Volume: "Row Count"
        Custom: "Custom SQL"

    Supported Asset Types:
        "Table", "View", "MaterialisedView", "SnowflakeDynamicTable"

    Valid Alert Priority Levels:
        "LOW", "NORMAL" (default), "URGENT"

    Threshold Operators:
        "EQUAL", "GREATER_THAN", "GREATER_THAN_EQUAL", "LESS_THAN", "LESS_THAN_EQUAL", "BETWEEN"

    Threshold Units (Freshness only):
        "DAYS", "HOURS", "MINUTES"

    Data Quality Dimensions (Custom SQL only):
        "COMPLETENESS", "VALIDITY", "UNIQUENESS", "TIMELINESS", "VOLUME", "ACCURACY", "CONSISTENCY"

    Rule Condition Types:
        String Length: "STRING_LENGTH_EQUALS", "STRING_LENGTH_BETWEEN",
                      "STRING_LENGTH_GREATER_THAN", "STRING_LENGTH_LESS_THAN"
        Regex: "REGEX_MATCH", "REGEX_NOT_MATCH"
        Valid Values: "IN_LIST", "NOT_IN_LIST"
    """
    try:
        parsed_rules = parse_json_parameter(rules)
        return create_dq_rules(parsed_rules)
    except (json.JSONDecodeError, ValueError) as e:
        return {
            "created_count": 0,
            "created_rules": [],
            "errors": [f"Parameter parsing error: {str(e)}"],
        }


@mcp.tool()
def update_dq_rules_tool(rules):
    """
    Update one or multiple existing data quality rules in Atlan.

    To update a rule, you only need to provide the qualified name, rule_type, and
    asset_qualified_name. All other parameters are optional and will only be updated
    if provided.

    Args:
        rules (Union[Dict[str, Any], List[Dict[str, Any]]]): Either a single rule
            specification or a list of rule specifications. Each specification must include:
            - qualified_name (str): The qualified name of the rule to update (required)
            - rule_type (str): Type of rule (required for validation) [REQUIRED]
            - asset_qualified_name (str): Qualified name of the table/view (required) [REQUIRED]
            - threshold_value (int/float): Threshold value for comparison [OPTIONAL]
            - threshold_compare_operator (str): Comparison operator (EQUAL, GREATER_THAN, etc.) [OPTIONAL]
            - threshold_unit (str): Time unit for Freshness rules (DAYS, HOURS, MINUTES) [OPTIONAL]
            - alert_priority (str): Alert priority level (LOW, NORMAL, URGENT) [OPTIONAL]
            - custom_sql (str): SQL query [OPTIONAL, for Custom SQL rules]
            - rule_name (str): Name for the rule [OPTIONAL, for Custom SQL rules]
            - dimension (str): DQ dimension [OPTIONAL, for Custom SQL rules]
            - rule_conditions (List[Dict]): Conditions for String Length/Regex/Valid Values [OPTIONAL]
            - row_scope_filtering_enabled (bool): Enable row-level filtering [OPTIONAL]
            - description (str): Rule description [OPTIONAL]

    Returns:
        Dict[str, Any]: Dictionary containing:
            - updated_count: Number of rules successfully updated
            - updated_rules: List of updated rules with guid, qualified_name, rule_type
            - errors: List of any errors encountered

    Examples:
        # Update threshold and alert priority for a single rule
        result = update_dq_rules_tool({
            "qualified_name": "default/snowflake/123/DB/SCHEMA/TABLE/rule/abc-123",
            "rule_type": "Null Count",
            "asset_qualified_name": "default/snowflake/123/DB/SCHEMA/TABLE",
            "threshold_value": 10,
            "threshold_compare_operator": "LESS_THAN_EQUAL",
            "alert_priority": "URGENT"
        })

        # Update rule description only
        result = update_dq_rules_tool({
            "qualified_name": "default/snowflake/123/DB/SCHEMA/TABLE/rule/abc-123",
            "rule_type": "Row Count",
            "asset_qualified_name": "default/snowflake/123/DB/SCHEMA/TABLE",
            "description": "Updated description for monitoring daily row counts"
        })

        # Update multiple rules at once
        result = update_dq_rules_tool([
            {
                "qualified_name": "default/snowflake/123/DB/SCHEMA/TABLE/rule/abc-123",
                "rule_type": "Null Count",
                "asset_qualified_name": "default/snowflake/123/DB/SCHEMA/TABLE",
                "threshold_value": 5,
                "alert_priority": "URGENT"
            },
            {
                "qualified_name": "default/snowflake/123/DB/SCHEMA/TABLE/rule/def-456",
                "rule_type": "Row Count",
                "asset_qualified_name": "default/snowflake/123/DB/SCHEMA/TABLE",
                "threshold_value": 1000,
                "threshold_compare_operator": "GREATER_THAN_EQUAL"
            }
        ])

        # Update rule conditions for String Length rule
        result = update_dq_rules_tool({
            "qualified_name": "default/snowflake/123/DB/SCHEMA/TABLE/rule/ghi-789",
            "rule_type": "String Length",
            "asset_qualified_name": "default/snowflake/123/DB/SCHEMA/TABLE",
            "threshold_value": 15,
            "rule_conditions": [{
                "type": "STRING_LENGTH_BETWEEN",
                "min_value": 10,
                "max_value": 100
            }],
            "row_scope_filtering_enabled": True
        })

        # Update Custom SQL rule
        result = update_dq_rules_tool({
            "qualified_name": "default/snowflake/123/DB/SCHEMA/TABLE/rule/jkl-012",
            "rule_type": "Custom SQL",
            "asset_qualified_name": "default/snowflake/123/DB/SCHEMA/TABLE",
            "rule_name": "Updated Revenue Check",
            "custom_sql": "SELECT COUNT(*) FROM TABLE WHERE revenue < 0 OR revenue > 2000000",
            "threshold_value": 0,
            "dimension": "CONSISTENCY",
            "description": "Updated threshold for revenue validation"
        })

        # Update Freshness rule threshold unit
        result = update_dq_rules_tool({
            "qualified_name": "default/snowflake/123/DB/SCHEMA/TABLE/rule/mno-345",
            "rule_type": "Freshness",
            "asset_qualified_name": "default/snowflake/123/DB/SCHEMA/TABLE",
            "threshold_value": 2,
            "threshold_unit": "HOURS",
            "alert_priority": "URGENT"
        })

    Supported Rule Types:
        Completeness: "Null Count", "Null Percentage", "Blank Count", "Blank Percentage"
        Statistical: "Min Value", "Max Value", "Average", "Standard Deviation"
        Uniqueness: "Unique Count", "Duplicate Count"
        Validity: "Regex", "String Length", "Valid Values"
        Timeliness: "Freshness"
        Volume: "Row Count"
        Custom: "Custom SQL"

    Valid Alert Priority Levels:
        "LOW", "NORMAL", "URGENT"

    Threshold Operators:
        "EQUAL", "GREATER_THAN", "GREATER_THAN_EQUAL", "LESS_THAN", "LESS_THAN_EQUAL", "BETWEEN"

    Threshold Units (Freshness only):
        "DAYS", "HOURS", "MINUTES"

    Data Quality Dimensions (Custom SQL only):
        "COMPLETENESS", "VALIDITY", "UNIQUENESS", "TIMELINESS", "VOLUME", "ACCURACY", "CONSISTENCY"

    Rule Condition Types:
        String Length: "STRING_LENGTH_EQUALS", "STRING_LENGTH_BETWEEN",
                      "STRING_LENGTH_GREATER_THAN", "STRING_LENGTH_LESS_THAN"
        Regex: "REGEX_MATCH", "REGEX_NOT_MATCH"
        Valid Values: "IN_LIST", "NOT_IN_LIST"
    """
    try:
        parsed_rules = parse_json_parameter(rules)
        return update_dq_rules(parsed_rules)
    except (json.JSONDecodeError, ValueError) as e:
        return {
            "updated_count": 0,
            "updated_rules": [],
            "errors": [f"Parameter parsing error: {str(e)}"],
        }


def main():
    """Main entry point for the Atlan MCP Server."""

    settings = get_settings()

    parser = argparse.ArgumentParser(description="Atlan MCP Server")
    parser.add_argument(
        "--transport",
        type=str,
        default=settings.MCP_TRANSPORT,
        choices=["stdio", "sse", "streamable-http"],
        help="Transport protocol (stdio/sse/streamable-http)",
    )
    parser.add_argument(
        "--host",
        type=str,
        default=settings.MCP_HOST,
        help="Host to run the server on",
    )
    parser.add_argument(
        "--port",
        type=int,
        default=settings.MCP_PORT,
        help="Port to run the server on",
    )
    parser.add_argument(
        "--path",
        type=str,
        default=settings.MCP_PATH,
        help="Path of the streamable HTTP server",
    )
    args = parser.parse_args()

    kwargs = {"transport": args.transport}
    if args.transport == "streamable-http" or args.transport == "sse":
        kwargs = {
            "transport": args.transport,
            "host": args.host,
            "port": args.port,
            "path": args.path,
        }
    # Run the server with the specified transport and host/port/path
    mcp.run(**kwargs)


if __name__ == "__main__":
    main()<|MERGE_RESOLUTION|>--- conflicted
+++ resolved
@@ -1057,11 +1057,7 @@
             must include:
             - rule_type (str): Type of rule (see Supported Rule Types) [REQUIRED]
             - asset_qualified_name (str): Qualified name of the asset (Table, View, MaterialisedView, or SnowflakeDynamicTable) [REQUIRED]
-<<<<<<< HEAD
-            - asset_type (str): Type of asset - "Table", "View", "MaterialisedView", or "SnowflakeDynamicTable" [OPTIONAL, default: "Table"]
-=======
             - asset_type (str): Type of asset - "Table" | "View" | "MaterialisedView" | "SnowflakeDynamicTable" [OPTIONAL, default: "Table"]
->>>>>>> daff84fb
             - threshold_value (int/float): Threshold value for comparison [REQUIRED]
             - column_qualified_name (str): Column qualified name [REQUIRED for column-level rules, NOT for Row Count/Custom SQL]
             - threshold_compare_operator (str): Comparison operator (EQUAL, GREATER_THAN, etc.) [OPTIONAL, default varies by rule]
