--- conflicted
+++ resolved
@@ -12,12 +12,9 @@
     create_glossary_category_assets,
     create_glossary_assets,
     create_glossary_term_assets,
-<<<<<<< HEAD
     create_data_domain_assets,
     create_data_product_assets,
-=======
     create_dq_rules,
->>>>>>> 7a439d6f
     UpdatableAttribute,
     CertificateStatus,
     UpdatableAsset,
@@ -912,7 +909,6 @@
 
 
 @mcp.tool()
-<<<<<<< HEAD
 def create_domains(domains) -> List[Dict[str, Any]]:
     """
     Create Data Domains or Sub Domains in Atlan.
@@ -1044,7 +1040,9 @@
         return {"error": f"Invalid JSON format for products parameter: {str(e)}"}
 
     return create_data_product_assets(products)
-=======
+
+
+@mcp.tool()
 def create_dq_rules_tool(rules):
     """
     Create one or multiple data quality rules in Atlan.
@@ -1172,7 +1170,6 @@
             "created_rules": [],
             "errors": [f"Parameter parsing error: {str(e)}"],
         }
->>>>>>> 7a439d6f
 
 
 def main():
