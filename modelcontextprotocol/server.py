--- conflicted
+++ resolved
@@ -23,12 +23,9 @@
     parse_list_parameter,
 )
 from middleware import ToolRestrictionMiddleware
-<<<<<<< HEAD
 from starlette.requests import Request
 from starlette.responses import PlainTextResponse
-=======
 from settings import get_settings
->>>>>>> b85c6f1a
 
 
 mcp = FastMCP("Atlan MCP Server", dependencies=["pyatlan", "fastmcp"])
@@ -940,14 +937,7 @@
         help="Port to run the server on",
     )
     parser.add_argument(
-<<<<<<< HEAD
-        "--path", type=str, default="/mcp/", help="Path of the streamable HTTP server"
-=======
-        "--path",
-        type=str,
-        default=settings.MCP_PATH,
-        help="Path of the streamable HTTP server",
->>>>>>> b85c6f1a
+        "--path", type=str, default="/", help="Path of the streamable HTTP server"
     )
     args = parser.parse_args()
 
