--- conflicted
+++ resolved
@@ -103,8 +103,6 @@
             }
         )
 
-<<<<<<< HEAD
-=======
         # Search for assets with multiple type names (OR logic)
         assets = search_assets(
             conditions={
@@ -179,7 +177,6 @@
         - row_count
         - readme
         - owner_users
->>>>>>> 549a3b89
     """
     try:
         # Parse JSON string parameters if needed
